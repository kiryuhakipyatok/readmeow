package handlers

import (
	"encoding/json"
	"readmeow/internal/delivery/apierr"
	"readmeow/internal/delivery/handlers/helpers"
	"readmeow/internal/delivery/oauth"
	"readmeow/internal/domain/services"
	"readmeow/internal/dto"
	"readmeow/pkg/validator"
	"strconv"
	"time"

	"github.com/gofiber/fiber/v2"
	"github.com/google/uuid"
	"golang.org/x/oauth2"
)

type AuthHandl struct {
	AuthServ    services.AuthServ
	UserServ    services.UserServ
	OAuthConfig oauth.OAuthConfig
	Validator   *validator.Validator
}

func NewAuthHandle(as services.AuthServ, us services.UserServ, oc oauth.OAuthConfig, v *validator.Validator) *AuthHandl {
	return &AuthHandl{
		AuthServ:    as,
		UserServ:    us,
		OAuthConfig: oc,
		Validator:   v,
	}
}

// Register godoc
// @Summary Register
// @Description Register a verified user with email and verification code
// @Tags Auth
// @Accept json
// @Produce json
// @Param body body dto.RegisterRequest true "Register Request"
<<<<<<< HEAD
// @Success 200 {object} dto.IdResponse "Success response"
// @Failure 400 {object} helpers.ApiErr "Bad request"
// @Failure 404 {object} helpers.ApiErr "Not found"
// @Failure 409 {object} helpers.ApiErr "Already exists"
// @Failure 422 {object} helpers.ApiErr "Invalid JSON"
// @Failure 500 {object} helpers.ApiErr "Internal server error"
=======
// @Success 200 {object} dto.SuccessResponse "Success response"
// @Failure 400 {object} apierr.ApiErr "Bad request"
// @Failure 404 {object} apierr.ApiErr "Not found"
// @Failure 409 {object} apierr.ApiErr "Already exists"
// @Failure 422 {object} apierr.ApiErr "Invalid JSON"
// @Failure 500 {object} apierr.ApiErr "Internal server error"
>>>>>>> b06ba69e
// @Router /api/auth/register [post]
func (ah *AuthHandl) Register(c *fiber.Ctx) error {
	ctx := c.UserContext()
	req := dto.RegisterRequest{}
	if err := helpers.ParseAndValidateRequest(c, &req, helpers.Body{}, ah.Validator); err != nil {
		return err
	}
<<<<<<< HEAD
	id, err := ah.AuthServ.Register(ctx, req.Email, req.Code)
	if err != nil {
		return helpers.ToApiError(err)
=======
	if err := ah.AuthServ.Register(ctx, req.Email, req.Code); err != nil {
		return apierr.ToApiError(err)
>>>>>>> b06ba69e
	}
	idResp := dto.IdResponse{
		Id:      id,
		Message: "user registered successfully",
	}
	return c.JSON(idResp)
}

// VerifyEmail godoc
// @Summary Verify Email
// @Description Verifying a user by sending a verification code
// @Tags Auth
// @Accept json
// @Produce json
// @Param body body dto.VerifyRequest true "Verification Request"
// @Success 200 {object} dto.SuccessResponse "Success response"
// @Failure 400 {object} apierr.ApiErr "Bad request"
// @Failure 404 {object} apierr.ApiErr "Not found"
// @Failure 409 {object} apierr.ApiErr "Already exists"
// @Failure 422 {object} apierr.ApiErr "Invalid JSON"
// @Failure 500 {object} apierr.ApiErr "Internal server error"
// @Router /api/auth/verify [post]
func (ah *AuthHandl) VerifyEmail(c *fiber.Ctx) error {
	ctx := c.UserContext()
	req := dto.VerifyRequest{}
	if err := helpers.ParseAndValidateRequest(c, &req, helpers.Body{}, ah.Validator); err != nil {
		return err
	}
	if err := ah.AuthServ.SendVerifyCode(ctx, req.Email, req.Login, req.Nickname, req.Password); err != nil {
		return apierr.ToApiError(err)
	}
	return helpers.SuccessResponse(c)
}

// Login godoc
// @Summary Login
// @Description Log in a user with login and password
// @Tags Auth
// @Accept json
// @Produce json
// @Param body body dto.LoginRequest true "Login Request"
// @Success 200 {object} dto.LoginResponse "Login response"
// @Failure 400 {object} apierr.ApiErr "Bad request"
// @Failure 404 {object} apierr.ApiErr "Not found"
// @Failure 409 {object} apierr.ApiErr "Already exists"
// @Failure 422 {object} apierr.ApiErr "Invalid JSON"
// @Failure 500 {object} apierr.ApiErr "Internal server error"
// @Router /api/auth/login [post]
func (ah *AuthHandl) Login(c *fiber.Ctx) error {
	ctx := c.UserContext()
	req := dto.LoginRequest{}
	if err := helpers.ParseAndValidateRequest(c, &req, helpers.Body{}, ah.Validator); err != nil {
		return err
	}
	loginResponce, err := ah.AuthServ.Login(ctx, req.Login, req.Password)
	if err != nil {
		return apierr.ToApiError(err)
	}
	cookie := &fiber.Cookie{
		Name:     "jwt",
		Value:    loginResponce.JWT,
		HTTPOnly: true,
		Expires:  loginResponce.TTL,
		MaxAge:   int(time.Until(loginResponce.TTL).Seconds()),
		SameSite: "Lax",
	}
	c.Cookie(cookie)
	responce := dto.LoginResponse{
		Id:       loginResponce.Id,
		Nickname: loginResponce.Nickname,
		Avatar:   loginResponce.Avatar,
	}
	return c.JSON(responce)
}

// Logout godoc
// @Summary Logout
// @Description Logout a user
// @Tags Auth
// @Produce json
// @Success 200 {object} dto.SuccessResponse "Success response"
// @Security ApiKeyAuth
// @Router /api/auth/logout [get]
func (ah *AuthHandl) Logout(c *fiber.Ctx) error {
	cookie := &fiber.Cookie{
		Name:     "jwt",
		Value:    "",
		HTTPOnly: true,
		Expires:  time.Now().Add(-time.Hour),
		MaxAge:   -1,
		SameSite: "Lax",
	}
	c.Cookie(cookie)
	return helpers.SuccessResponse(c)
}

// Profile godoc
// @Summary Profile
// @Description Fetching the logged-in user's info
// @Tags Auth
// @Produce json
// @Success 200 {object} dto.UserResponse "User info response"
// @Failure 404 {object} apierr.ApiErr "Not found"
// @Failure 500 {object} apierr.ApiErr "Internal server error"
// @Security ApiKeyAuth
// @Router /api/auth/profile [get]
func (ah *AuthHandl) Profile(c *fiber.Ctx) error {
	ctx := c.UserContext()
	id := c.Locals("userId").(string)
	user, err := ah.UserServ.Get(ctx, id, true)
	if err != nil {
<<<<<<< HEAD
		return helpers.ToApiError(err)
=======
		return apierr.ToApiError(err)
>>>>>>> b06ba69e
	}
	return c.JSON(user)
}

// SendNewCode godoc
// @Summary Send New Code
// @Description Sending a new code for user verification
// @Tags Auth
// @Accept json
// @Produce json
// @Param body body dto.SendNewCodeRequest true "SendNewCodeRequest Request"
// @Success 200 {object} dto.SuccessResponse "Success response"
// @Failure 400 {object} apierr.ApiErr "Bad request"
// @Failure 404 {object} apierr.ApiErr "Not found"
// @Failure 409 {object} apierr.ApiErr "Already exists"
// @Failure 422 {object} apierr.ApiErr "Invalid JSON"
// @Failure 500 {object} apierr.ApiErr "Internal server error"
// @Router /api/auth/newcode [post]
func (ah *AuthHandl) SendNewCode(c *fiber.Ctx) error {
	ctx := c.UserContext()
	req := dto.SendNewCodeRequest{}
	if err := helpers.ParseAndValidateRequest(c, &req, helpers.Body{}, ah.Validator); err != nil {
		return err
	}
	if err := ah.AuthServ.SendNewCode(ctx, req.Email); err != nil {
		return apierr.ToApiError(err)
	}
	return helpers.SuccessResponse(c)
}

// GoogleOAuth godoc
// @Summary Login via Google
// @Description Start Google OAuth login flow. User will be redirected to Google for authentication, then back to your app. After successful login, the client will receive dto.LoginResponse.
// @Tags Auth
// @Produce json
// @Success 307 "Redirect to Google OAuth"
// @Failure 400 {object} apierr.ApiErr "Bad request"
// @Failure 500 {object} apierr.ApiErr "Internal server error"
// @Router /api/auth/google [get]
func (ah *AuthHandl) GoogleOAuth(c *fiber.Ctx) error {
	state := uuid.New().String()
	exp := time.Now().Add(ah.OAuthConfig.StateExpire)
	stateCookie := &fiber.Cookie{
		Name:     "oauth_state",
		Value:    state,
		HTTPOnly: true,
		Expires:  exp,
		MaxAge:   int(time.Until(exp).Seconds()),
		SameSite: "Lax",
	}
	c.Cookie(stateCookie)
	url := ah.OAuthConfig.GoogleOAuthConfig.AuthCodeURL(state, oauth2.AccessTypeOnline)
	return c.Redirect(url, fiber.StatusTemporaryRedirect)
}

// GitHubOAuth godoc
// @Summary Login via GitHub
// @Description Start GitHub OAuth login flow. User will be redirected to Google for authentication, then back to your app. After successful login, the client will receive dto.LoginResponse.
// @Tags Auth
// @Produce json
// @Success 307 "Redirect to GitHub OAuth"
// @Failure 400 {object} apierr.ApiErr "Bad request"
// @Failure 500 {object} apierr.ApiErr "Internal server error"
// @Router /api/auth/github [get]
func (ah *AuthHandl) GitHubOAuth(c *fiber.Ctx) error {
	state := uuid.New().String()
	exp := time.Now().Add(ah.OAuthConfig.StateExpire)
	stateCookie := &fiber.Cookie{
		Name:     "oauth_state",
		Value:    state,
		HTTPOnly: true,
		Expires:  exp,
		MaxAge:   int(time.Until(exp).Seconds()),
		SameSite: "Lax",
	}
	c.Cookie(stateCookie)
	url := ah.OAuthConfig.GithubOAuthConfig.AuthCodeURL(state, oauth2.AccessTypeOnline)
	return c.Redirect(url, fiber.StatusTemporaryRedirect)
}

const (
	github = "github"
	google = "google"
)

func (ah *AuthHandl) GoogleOAthCallback(c *fiber.Ctx) error {
	ctx := c.UserContext()
	state := c.Query("state")
	defer func() {
		s := &fiber.Cookie{
			Name:     "oauth_state",
			Value:    "",
			HTTPOnly: true,
			Expires:  time.Now().Add(-time.Hour),
			MaxAge:   -1,
			SameSite: "Lax",
		}
		c.Cookie(s)
	}()
	if c.Cookies("oauth_state") != state {
		return helpers.InvalidState(c)
	}
	code := c.Query("code")
	token, err := ah.OAuthConfig.GoogleOAuthConfig.Exchange(ctx, code)
	if err != nil {
		return apierr.ToApiError(err)
	}
	client := ah.OAuthConfig.GoogleOAuthConfig.Client(ctx, token)
	resp, err := client.Get("https://www.googleapis.com/oauth2/v2/userinfo")
	if err != nil {
		return apierr.ToApiError(err)
	}
	defer resp.Body.Close()
	oauthReq := dto.GoogleOAuthRequest{}
	if err := json.NewDecoder(resp.Body).Decode(&oauthReq); err != nil {
		return apierr.ToApiError(err)
	}

	loginResponce, err := ah.AuthServ.OAuthLogin(ctx, oauthReq.Name, oauthReq.Picture, oauthReq.Email, oauthReq.Id, google)
	if err != nil {
		return apierr.ToApiError(err)
	}
	cookie := &fiber.Cookie{
		Name:     "jwt",
		Value:    loginResponce.JWT,
		HTTPOnly: true,
		Expires:  loginResponce.TTL,
		MaxAge:   int(time.Until(loginResponce.TTL).Seconds()),
		SameSite: "Lax",
	}
	c.Cookie(cookie)
	responce := dto.LoginResponse{
		Id:       loginResponce.Id,
		Nickname: loginResponce.Nickname,
		Avatar:   loginResponce.Avatar,
	}
	return c.JSON(responce)
}

func (ah *AuthHandl) GitHubOAuthCallback(c *fiber.Ctx) error {
	ctx := c.UserContext()
	state := c.Query("state")
	defer func() {
		s := &fiber.Cookie{
			Name:     "oauth_state",
			Value:    "",
			HTTPOnly: true,
			Expires:  time.Now().Add(-time.Hour),
			MaxAge:   -1,
			SameSite: "Lax",
		}
		c.Cookie(s)
	}()
	if c.Cookies("oauth_state") != state {
		return helpers.InvalidState(c)
	}
	code := c.Query("code")
	token, err := ah.OAuthConfig.GithubOAuthConfig.Exchange(ctx, code)
	if err != nil {
		return apierr.ToApiError(err)
	}
	client := ah.OAuthConfig.GithubOAuthConfig.Client(ctx, token)
	resp, err := client.Get("https://api.github.com/user")
	if err != nil {
		return apierr.ToApiError(err)
	}
	defer resp.Body.Close()
	oauthReq := dto.GitHubOAuthRequest{}
	if err := json.NewDecoder(resp.Body).Decode(&oauthReq); err != nil {
		return apierr.ToApiError(err)
	}
	emailResp, err := client.Get("https://api.github.com/user/emails")
	if err != nil {
		return apierr.ToApiError(err)
	}
	defer emailResp.Body.Close()
	var emails []struct {
		Email    string `json:"email"`
		Primary  bool   `json:"primary"`
		Verified bool   `json:"verified"`
	}
	if err := json.NewDecoder(emailResp.Body).Decode(&emails); err != nil {
		return apierr.ToApiError(err)
	}
	for _, e := range emails {
		if e.Verified && e.Primary {
			oauthReq.Email = e.Email
			break
		}
	}
	pid := strconv.FormatInt(oauthReq.Id, 10)
	loginResponce, err := ah.AuthServ.OAuthLogin(ctx, oauthReq.Login, oauthReq.Avatar, oauthReq.Email, pid, github)
	if err != nil {
		return apierr.ToApiError(err)
	}
	cookie := &fiber.Cookie{
		Name:     "jwt",
		Value:    loginResponce.JWT,
		HTTPOnly: true,
		Expires:  loginResponce.TTL,
		MaxAge:   int(time.Until(loginResponce.TTL).Seconds()),
		SameSite: "Lax",
	}
	c.Cookie(cookie)
	responce := dto.LoginResponse{
		Id:       loginResponce.Id,
		Nickname: loginResponce.Nickname,
		Avatar:   loginResponce.Avatar,
	}
	return c.JSON(responce)
}<|MERGE_RESOLUTION|>--- conflicted
+++ resolved
@@ -39,21 +39,12 @@
 // @Accept json
 // @Produce json
 // @Param body body dto.RegisterRequest true "Register Request"
-<<<<<<< HEAD
-// @Success 200 {object} dto.IdResponse "Success response"
-// @Failure 400 {object} helpers.ApiErr "Bad request"
-// @Failure 404 {object} helpers.ApiErr "Not found"
-// @Failure 409 {object} helpers.ApiErr "Already exists"
-// @Failure 422 {object} helpers.ApiErr "Invalid JSON"
-// @Failure 500 {object} helpers.ApiErr "Internal server error"
-=======
 // @Success 200 {object} dto.SuccessResponse "Success response"
 // @Failure 400 {object} apierr.ApiErr "Bad request"
 // @Failure 404 {object} apierr.ApiErr "Not found"
 // @Failure 409 {object} apierr.ApiErr "Already exists"
 // @Failure 422 {object} apierr.ApiErr "Invalid JSON"
 // @Failure 500 {object} apierr.ApiErr "Internal server error"
->>>>>>> b06ba69e
 // @Router /api/auth/register [post]
 func (ah *AuthHandl) Register(c *fiber.Ctx) error {
 	ctx := c.UserContext()
@@ -61,14 +52,9 @@
 	if err := helpers.ParseAndValidateRequest(c, &req, helpers.Body{}, ah.Validator); err != nil {
 		return err
 	}
-<<<<<<< HEAD
 	id, err := ah.AuthServ.Register(ctx, req.Email, req.Code)
 	if err != nil {
-		return helpers.ToApiError(err)
-=======
-	if err := ah.AuthServ.Register(ctx, req.Email, req.Code); err != nil {
-		return apierr.ToApiError(err)
->>>>>>> b06ba69e
+		return apierr.ToApiError(err)
 	}
 	idResp := dto.IdResponse{
 		Id:      id,
@@ -180,11 +166,7 @@
 	id := c.Locals("userId").(string)
 	user, err := ah.UserServ.Get(ctx, id, true)
 	if err != nil {
-<<<<<<< HEAD
-		return helpers.ToApiError(err)
-=======
-		return apierr.ToApiError(err)
->>>>>>> b06ba69e
+		return apierr.ToApiError(err)
 	}
 	return c.JSON(user)
 }

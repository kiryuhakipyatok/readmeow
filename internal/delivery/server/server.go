package server

import (
	"context"
	"errors"
	"readmeow/internal/config"
	"readmeow/internal/delivery/handlers/helpers"
	"readmeow/internal/delivery/ratelimiter"
	"time"

	_ "readmeow/docs"

	"github.com/gofiber/fiber/v2"
	"github.com/gofiber/fiber/v2/middleware/cors"
	jwtware "github.com/gofiber/jwt/v3"
	"github.com/gofiber/swagger"
)

type Server struct {
	App *fiber.App
}

func NewServer(scfg config.ServerConfig, acfg config.AuthConfig, apcfg config.AppConfig) *Server {
	app := fiber.New(fiber.Config{
		ReadTimeout:  time.Duration(scfg.ReadTimeout),
		WriteTimeout: time.Duration(scfg.WriteTimeout),
		IdleTimeout:  time.Duration(scfg.IdleTimeout),
		AppName:      apcfg.Name,
		ErrorHandler: errorHandler,
	})

	corsMiddleware := cors.New(cors.Config{})

	swaggerGroup := app.Group("/api/swagger")

	// validIps := map[string]bool{
	// 	"172.21.0.1": true,
	// 	//	"000.00.0.0": true,
	// }

	validAuthPaths := map[string]bool{
		login:              true,
		register:           true,
		verify:             true,
		newcode:            true,
		googleAuth:         true,
		googleAuthCallback: true,
		githubAuth:         true,
		githubAuthCallback: true,
	}

	swaggerGroup.Use(
		corsMiddleware,
		// validIpsMiddleware(validIps),
	)

	swaggerGroup.Get("/*", swagger.HandlerDefault)

	app.Use(
		corsMiddleware,
		authMiddleware(acfg, validAuthPaths),
		alreadyLoginCheck(validAuthPaths),
		rateLimiterMiddleware(scfg),
		requestTimeoutMiddleware(acfg.TokenTTL),
	)

	return &Server{App: app}
}

func (s *Server) MustClose(ctx context.Context) {
	if err := s.App.ShutdownWithContext(ctx); err != nil {
		panic("failed to close server" + err.Error())
	}
}

const (
<<<<<<< HEAD
	login        = "/api/auth/login"
	register     = "/api/auth/register"
	verify       = "/api/auth/verify"
	newcode      = "/api/auth/newcode"
	createWidget = "/api/auth/widget"
=======
	login              = "/api/auth/login"
	register           = "/api/auth/register"
	verify             = "/api/auth/verify"
	newcode            = "/api/auth/newcode"
	googleAuth         = "/api/auth/google"
	googleAuthCallback = "/api/auth/google/callback"
	githubAuth         = "/api/auth/github"
	githubAuthCallback = "/api/auth/github/callback"
>>>>>>> 0af2796b
)

func authMiddleware(acfg config.AuthConfig, valid map[string]bool) fiber.Handler {
	return func(c *fiber.Ctx) error {
<<<<<<< HEAD
		validPaths := map[string]bool{
			login:        true,
			register:     true,
			verify:       true,
			newcode:      true,
			createWidget: true,
		}
		if validPaths[c.Path()] {
=======
		if valid[c.Path()] {
>>>>>>> 0af2796b
			return c.Next()
		}
		return jwtware.New(jwtware.Config{
			SigningKey:  []byte(acfg.Secret),
			TokenLookup: "cookie:jwt",
			ErrorHandler: func(c *fiber.Ctx, err error) error {
				return c.Status(fiber.StatusUnauthorized).JSON(fiber.Map{
					"message": "unauthorized",
				})
			},
		})(c)
	}
}

func requestTimeoutMiddleware(timeout time.Duration) fiber.Handler {
	return func(c *fiber.Ctx) error {
		ctx, cancel := context.WithTimeout(c.UserContext(), timeout)
		defer cancel()
		c.SetUserContext(ctx)
		err := c.Next()
		if ctx.Err() == context.DeadlineExceeded {
			return c.Status(fiber.StatusRequestTimeout).JSON(fiber.Map{
				"error": "request timeout",
			})
		}
		return err
	}
}

func errorHandler(c *fiber.Ctx, err error) error {
	var fe *fiber.Error
	if errors.As(err, &fe) {
		return c.Status(fe.Code).JSON(fiber.Map{
			"error": fe.Message,
		})
	}
	var apiErr helpers.ApiErr
	if errors.As(err, &apiErr) {
		return c.Status(apiErr.Code).JSON(apiErr)
	}
	return c.Status(fiber.StatusInternalServerError).JSON(fiber.Map{
		"error": "internal server error",
	})
}

func rateLimiterMiddleware(scfg config.ServerConfig) fiber.Handler {
	return func(c *fiber.Ctx) error {
		ip := c.IP()
		limiter := ratelimiter.RateLimit(ip, scfg.RateLimit, scfg.Burst)
		if !limiter.Allow() {
			return c.Status(fiber.StatusTooManyRequests).JSON(fiber.Map{
				"error": "too many requests",
			})
		}
		return c.Next()
	}
}

<<<<<<< HEAD
// func validIpsMiddleware(validIps map[string]bool) fiber.Handler {
// 	return func(c *fiber.Ctx) error {
// 		if _, ok := validIps[c.IP()]; !ok {
// 			return c.Status(fiber.StatusForbidden).JSON(fiber.Map{
// 				"message": "forbidden",
// 			})
// 		}
// 		return c.Next()
// 	}
// }
=======
func validIpsMiddleware(validIps map[string]bool) fiber.Handler {
	return func(c *fiber.Ctx) error {
		if _, ok := validIps[c.IP()]; !ok {
			return c.Status(fiber.StatusForbidden).JSON(fiber.Map{
				"message": "forbidden",
			})
		}
		return c.Next()
	}
}

func alreadyLoginCheck(valid map[string]bool) fiber.Handler {
	return func(c *fiber.Ctx) error {
		if !valid[c.Path()] {
			return c.Next()
		}
		if c.Cookies("jwt") != "" {
			return c.Status(fiber.StatusConflict).JSON(fiber.Map{
				"message": "already logined",
			})
		}
		return c.Next()
	}
}
>>>>>>> 0af2796b
<|MERGE_RESOLUTION|>--- conflicted
+++ resolved
@@ -74,13 +74,6 @@
 }
 
 const (
-<<<<<<< HEAD
-	login        = "/api/auth/login"
-	register     = "/api/auth/register"
-	verify       = "/api/auth/verify"
-	newcode      = "/api/auth/newcode"
-	createWidget = "/api/auth/widget"
-=======
 	login              = "/api/auth/login"
 	register           = "/api/auth/register"
 	verify             = "/api/auth/verify"
@@ -89,23 +82,11 @@
 	googleAuthCallback = "/api/auth/google/callback"
 	githubAuth         = "/api/auth/github"
 	githubAuthCallback = "/api/auth/github/callback"
->>>>>>> 0af2796b
 )
 
 func authMiddleware(acfg config.AuthConfig, valid map[string]bool) fiber.Handler {
 	return func(c *fiber.Ctx) error {
-<<<<<<< HEAD
-		validPaths := map[string]bool{
-			login:        true,
-			register:     true,
-			verify:       true,
-			newcode:      true,
-			createWidget: true,
-		}
-		if validPaths[c.Path()] {
-=======
 		if valid[c.Path()] {
->>>>>>> 0af2796b
 			return c.Next()
 		}
 		return jwtware.New(jwtware.Config{
@@ -164,18 +145,6 @@
 	}
 }
 
-<<<<<<< HEAD
-// func validIpsMiddleware(validIps map[string]bool) fiber.Handler {
-// 	return func(c *fiber.Ctx) error {
-// 		if _, ok := validIps[c.IP()]; !ok {
-// 			return c.Status(fiber.StatusForbidden).JSON(fiber.Map{
-// 				"message": "forbidden",
-// 			})
-// 		}
-// 		return c.Next()
-// 	}
-// }
-=======
 func validIpsMiddleware(validIps map[string]bool) fiber.Handler {
 	return func(c *fiber.Ctx) error {
 		if _, ok := validIps[c.IP()]; !ok {
@@ -199,5 +168,4 @@
 		}
 		return c.Next()
 	}
-}
->>>>>>> 0af2796b
+}
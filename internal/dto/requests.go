package dto

import (
	"mime/multipart"
	"time"
)

type VerifyRequest struct {
	Nickname string `json:"nickname" validate:"required,min=1,max=80"`
	Login    string `json:"login" validate:"required,min=1,max=80"`
	Email    string `json:"email" validate:"required,email"`
	Password string `json:"password" validate:"required,min=12"`
}

type RegisterRequest struct {
	Email string `json:"email" validate:"required,email"`
	Code  string `json:"code" validate:"required,min=6"`
}

type LoginRequest struct {
	Login    string `json:"login" validate:"required,min=1,max=80"`
	Password string `json:"password" validate:"required,min=12"`
}

type PaginationRequest struct {
	Amount uint `json:"amount" validate:"required,min=1"`
	Page   uint `json:"page" validate:"required,min=1"`
}

type sortWidgetsFields struct {
	Likes      string `json:"Likes,omitempty" example:"desc/asc"`
	NumOfUsers string `json:"NumOfUsers,omitempty" example:"desc/asc"`
}

type filterWidgetsFields struct {
	Types []string `json:"Types,omitempty"`
	Tags  []string `json:"Tags,omitempty"`
}

type SearchWidgetRequest struct {
	PaginationRequest
	Query  string              `json:"query" validate:"omitempty"`
	Sort   map[string]string   `json:"sort" validate:"omitempty,dive,keys,oneof=Likes NumOfUsers,endkeys"`
	Filter map[string][]string `json:"filter" validate:"omitempty,dive,keys,oneof=Types Tags,endkeys"`
}

type SearchWidgetRequestDoc struct {
	PaginationRequest
	Query               string `json:"query" validate:"omitempty"`
	sortWidgetsFields   `json:"sort" validate:"omitempty"`
	filterWidgetsFields `json:"filter" validate:"omitempty"`
}

type sortTemplatesFields struct {
	Likes          string     `json:"Likes,omitempty" example:"desc/asc"`
	NumOfUsers     string     `json:"NumOfUsers,omitempty" example:"desc/asc"`
	LastUpdateTime *time.Time `json:"LastUpdateTime,omitempty" example:"desc/asc"`
}

type filterTemplatesFields struct {
	IsOfficial bool `json:"isOfficial,omitempty"`
}

type SearchTemplateRequest struct {
	PaginationRequest
	Query  string            `json:"query" validate:"omitempty"`
	Sort   map[string]string `json:"sort" validate:"omitempty,dive,keys,oneof=Likes NumOfUsers LastUpdateTime,endkeys"`
	Filter map[string]bool   `json:"filter" validate:"omitempty,dive,keys,oneof=isOfficial,endkeys"`
}

type SearchTemplateRequestDoc struct {
	PaginationRequest
	Query                 string `json:"query" validate:"omitempty"`
	sortTemplatesFields   `json:"sort" validate:"omitempty"`
	filterTemplatesFields `json:"filter" validate:"omitempty"`
}

type UpdateUserRequest struct {
	Id      string         `json:"id" validate:"required,uuid"`
	Updates map[string]any `json:"updates" validate:"required,min=1,dive,keys,oneof=nickname avatar,endkeys,required"`
}

type UpdateUserRequestDoc struct {
	Id       string `json:"id" validate:"required,uuid"`
	Nickname string `json:"nickname" validate:"omitempty,min=1,max=80"`
	Avatar   string `json:"avatar" validate:"omitempty" format:"binary"`
}

type DeleteUserRequest struct {
	Password string `json:"password" validate:"required,min=12"`
}

type ChangePasswordRequest struct {
	OldPasswrod string `json:"old_password" validate:"required,min=12"`
	NewPassword string `json:"new_password" validate:"required,min=12"`
}

type CreateTemplateRequest struct {
	Title       string                `json:"title" validate:"required,min=1,max=255"`
	Image       *multipart.FileHeader `json:"image" validate:"required"`
	Description string                `json:"description" validate:"required,min=1,max=1000"`
	RenderOrder []string              `json:"render_order" validate:"required,min=1"`
	Text        []string              `json:"text" validate:"omitempty"`
	Links       []string              `json:"links" validate:"omitempty,dive,url"`
	Widgets     []map[string]string   `json:"widgets" validate:"omitempty,dive,dive,keys,uuid,endkeys,required,min=1"`
	IsPublic    bool                  `json:"is_public" validate:"required"`
}

type CreateTemplateRequestDoc struct {
	Title       string              `json:"title" validate:"required,min=1,max=255"`
	Image       string              `json:"image" validate:"required" format:"binary"`
	Description string              `json:"description" validate:"required,min=1,max=1000"`
	RenderOrder []string            `json:"render_order" validate:"required,min=1"`
	Text        []string            `json:"text" validate:"omitempty"`
	Links       []string            `json:"links" validate:"omitempty,dive,url"`
	Widgets     []map[string]string `json:"widgets" validate:"omitempty,dive,dive,keys,uuid,endkeys,required,min=1"`
	IsPublic    bool                `json:"is_public" validate:"required"`
}

type UpdateTemplateRequest struct {
	Id      string         `json:"id" validate:"required,uuid"`
	Updates map[string]any `json:"updates" validate:"required,min=1,dive,keys,oneof=title image is_public description text links widgets render_order,endkeys,required"`
}

type UpdateTemplateRequestDoc struct {
	Id          string              `json:"id" validate:"required,uuid"`
	Title       string              `json:"title" validate:"omitempty,min=1,max=255"`
	Description string              `json:"description" validate:"omitempty,min=1,max=1000"`
	Text        string              `json:"text" validate:"omitempty"`
	Links       []string            `json:"links" validate:"omitempty,dive,url"`
	Widgets     []map[string]string `json:"widgets" validate:"omitempty,dive,dive,keys,uuid,endkeys,required,min=1"`
	RenderOrder []string            `json:"render_order" validate:"omitempty"`
	Image       string              `json:"image" validate:"required" format:"binary"`
	IsPublic    bool                `json:"is_public" validate:"omitempty"`
}

type CreateReadmeRequest struct {
	TemplateId  string                `json:"template_id" validate:"omitempty,uuid"`
	Image       *multipart.FileHeader `json:"image" validate:"required"`
	Title       string                `json:"title" validate:"required,min=1,max=80"`
	RenderOrder []string              `json:"render_order" validate:"required,min=1"`
	Text        []string              `json:"text" validate:"omitempty"`
	Links       []string              `json:"links" validate:"omitempty,dive,url"`
	Widgets     []map[string]string   `json:"widgets" validate:"omitempty,dive,dive,keys,uuid,endkeys,required,min=1"`
}

type CreateReadmeRequestDoc struct {
	TemplateId  string              `json:"template_id" validate:"omitempty,uuid"`
	Image       string              `json:"image" validate:"required" format:"binary"`
	Title       string              `json:"title" validate:"required,min=1,max=80"`
	RenderOrder []string            `json:"render_order" validate:"required,min=1"`
	Text        []string            `json:"text" validate:"omitempty"`
	Links       []string            `json:"links" validate:"omitempty,dive,url"`
	Widgets     []map[string]string `json:"widgets" validate:"omitempty,dive,dive,keys,uuid,endkeys,required,min=1"`
}

type UpdateReadmeRequest struct {
	Id      string         `json:"id" validate:"required,uuid"`
	Updates map[string]any `json:"updates" validate:"required,min=1,dive,keys,oneof=title image text links widgets render_order,endkeys,required"`
}

type UpdateReadmeRequestDoc struct {
	Id          string              `json:"id" validate:"required,uuid"`
	Image       string              `json:"image" validate:"required" format:"binary"`
	Title       string              `json:"title" validate:"required,min=1,max=80"`
	RenderOrder []string            `json:"render_order" validate:"required,min=1"`
	Text        []string            `json:"text" validate:"omitempty"`
	Links       []string            `json:"links" validate:"omitempty,dive,url"`
	Widgets     []map[string]string `json:"widgets" validate:"omitempty,dive,dive,keys,uuid,endkeys,required,min=1"`
}

type SendNewCodeRequest struct {
	Email string `json:"email" validate:"required,email"`
}

<<<<<<< HEAD
type CreateWidgetRequest struct {
	Title       string                `json:"title" validate:"required,min=1,max=80"`
	Image       *multipart.FileHeader `json:"image" validate:"required"`
	Description string                `json:"description" validate:"required,min=1,max=1000"`
	Type        string                `json:"type" validate:"required,min=1,max=50"`
	Tags        map[string]any        `json:"tags" validate:"required,dive,keys,required,min=1"`
	Link        string                `json:"link" validate:"required,url"`
}

type CreateWidgetRequestDoc struct {
	Title       string `json:"title" validate:"required,min=1,max=80"`
	Image       string `json:"image" validate:"required" format:"binary"`
	Description string `json:"description" validate:"required,min=1,max=1000"`
	Type        string `json:"type" validate:"required,min=1,max=50"`
	Tags        string `json:"tags" validate:"required,dive,keys,required,min=1"`
	Link        string `json:"link" validate:"required,url"`
=======
type GoogleOAuthRequest struct {
	Id            string `json:"id"`
	Email         string `json:"email"`
	VerifiedEmail bool   `json:"verified_email"`
	Name          string `json:"name"`
	GivenName     string `json:"given_name"`
	FamilyName    string `json:"family_name"`
	Picture       string `json:"picture"`
	Locale        string `json:"locale"`
}

type GitHubOAuthRequest struct {
	Id     int64  `json:"id"`
	Login  string `json:"login"`
	Avatar string `json:"avatar_url"`
	Email  string `json:"email"`
>>>>>>> 0af2796b
}<|MERGE_RESOLUTION|>--- conflicted
+++ resolved
@@ -173,7 +173,6 @@
 	Email string `json:"email" validate:"required,email"`
 }
 
-<<<<<<< HEAD
 type CreateWidgetRequest struct {
 	Title       string                `json:"title" validate:"required,min=1,max=80"`
 	Image       *multipart.FileHeader `json:"image" validate:"required"`
@@ -190,7 +189,8 @@
 	Type        string `json:"type" validate:"required,min=1,max=50"`
 	Tags        string `json:"tags" validate:"required,dive,keys,required,min=1"`
 	Link        string `json:"link" validate:"required,url"`
-=======
+}
+
 type GoogleOAuthRequest struct {
 	Id            string `json:"id"`
 	Email         string `json:"email"`
@@ -207,5 +207,4 @@
 	Login  string `json:"login"`
 	Avatar string `json:"avatar_url"`
 	Email  string `json:"email"`
->>>>>>> 0af2796b
 }
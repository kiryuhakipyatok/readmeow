--- conflicted
+++ resolved
@@ -33,21 +33,12 @@
 // @Produce      json
 // @Security     ApiKeyAuth
 // @Param        data formData dto.CreateReadmeRequestDoc true "Readme creation request"
-<<<<<<< HEAD
-// @Success      200 {object} dto.IdResponse "Success response"
-// @Failure      400 {object} helpers.ApiErr "Bad request"
-// @Failure      404 {object} helpers.ApiErr "Not found"
-// @Failure 409 {object} helpers.ApiErr "Already exists"
-// @Failure      422 {object} helpers.ApiErr "Invalid JSON"
-// @Failure      500 {object} helpers.ApiErr "Internal server error"
-=======
 // @Success      200 {object} dto.SuccessResponse "Success response"
 // @Failure      400 {object} apierr.ApiErr "Bad request"
 // @Failure      404 {object} apierr.ApiErr "Not found"
 // @Failure 409 {object} apierr.ApiErr "Already exists"
 // @Failure      422 {object} apierr.ApiErr "Invalid JSON"
 // @Failure      500 {object} apierr.ApiErr "Internal server error"
->>>>>>> b06ba69e
 // @Router       /api/readmes [post]
 func (rh *ReadmeHandl) CreateReadme(c *fiber.Ctx) error {
 	ctx := c.UserContext()
@@ -78,11 +69,7 @@
 	if widgetsData != "" {
 		widgets := make([]map[string]string, 0)
 		if err := json.Unmarshal([]byte(widgetsData), &widgets); err != nil {
-<<<<<<< HEAD
-			return helpers.InvalidRequest()
-=======
 			return apierr.ToApiError(err)
->>>>>>> b06ba69e
 		}
 		req.Widgets = widgets
 	}
@@ -94,14 +81,9 @@
 		return apierr.ValidationError(errs)
 	}
 
-<<<<<<< HEAD
 	id, err := rh.ReadmeServ.Create(ctx, req.TemplateId, uid, req.Title, req.Image, req.Text, req.Links, req.RenderOrder, req.Widgets)
 	if err != nil {
-		return helpers.ToApiError(err)
-=======
-	if err := rh.ReadmeServ.Create(ctx, req.TemplateId, uid, req.Title, req.Image, req.Text, req.Links, req.RenderOrder, req.Widgets); err != nil {
-		return apierr.ToApiError(err)
->>>>>>> b06ba69e
+		return apierr.ToApiError(err)
 	}
 	idResp := dto.IdResponse{
 		Id:      id,

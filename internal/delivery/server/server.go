--- conflicted
+++ resolved
@@ -18,10 +18,7 @@
 	jwtware "github.com/gofiber/jwt/v3"
 	"github.com/gofiber/swagger"
 	"github.com/golang-jwt/jwt/v4"
-<<<<<<< HEAD
-=======
 	"github.com/prometheus/client_golang/prometheus/promhttp"
->>>>>>> b06ba69e
 )
 
 type Server struct {
@@ -203,7 +200,6 @@
 	}
 }
 
-<<<<<<< HEAD
 // func validIpsMiddleware(validIps map[string]bool) fiber.Handler {
 // 	return func(c *fiber.Ctx) error {
 // 		if _, ok := validIps[c.IP()]; !ok {
@@ -214,16 +210,6 @@
 // 		return c.Next()
 // 	}
 // }
-=======
-func validIpsMiddleware(validIps map[string]bool) fiber.Handler {
-	return func(c *fiber.Ctx) error {
-		if _, ok := validIps[c.IP()]; !ok {
-			return apierr.Forbidden()
-		}
-		return c.Next()
-	}
-}
->>>>>>> b06ba69e
 
 func alreadyLoginCheck(valid map[string]bool) fiber.Handler {
 	return func(c *fiber.Ctx) error {
